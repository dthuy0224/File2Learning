from celery import Celery
import os

# Celery configuration
celery_app = Celery(
    "file2learning",
    broker=os.getenv("REDIS_URL", "redis://localhost:6379/0"),
    backend=os.getenv("REDIS_URL", "redis://localhost:6379/0"),
    include=[
<<<<<<< HEAD
        "app.tasks.document_tasks",  # task cũ
        "app.tasks.notification_tasks"  # thêm dòng này
    ]
=======
        "app.tasks.document_tasks",
        "app.tasks.learning_tasks",
        "app.tasks.document_ai_tasks",
    ],
>>>>>>> ad96995e
)

# Optional configuration
celery_app.conf.update(
    task_serializer="json",
    accept_content=["json"],
    result_serializer="json",
    timezone="UTC",
    enable_utc=True,
)

celery_app.conf.beat_schedule = {
    "auto-generate-notifs-every-minute": {
        "task": "auto_generate_notifications",
        "schedule": 60,
    }
}<|MERGE_RESOLUTION|>--- conflicted
+++ resolved
@@ -7,16 +7,11 @@
     broker=os.getenv("REDIS_URL", "redis://localhost:6379/0"),
     backend=os.getenv("REDIS_URL", "redis://localhost:6379/0"),
     include=[
-<<<<<<< HEAD
-        "app.tasks.document_tasks",  # task cũ
-        "app.tasks.notification_tasks"  # thêm dòng này
-    ]
-=======
         "app.tasks.document_tasks",
+        "app.tasks.notification_tasks",
         "app.tasks.learning_tasks",
         "app.tasks.document_ai_tasks",
     ],
->>>>>>> ad96995e
 )
 
 # Optional configuration
