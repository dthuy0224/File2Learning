<<<<<<< HEAD
from typing import Any, List
from datetime import datetime, date, timedelta
from sqlalchemy.orm import Session
from sqlalchemy import func, extract, and_, cast, Date

from fastapi import APIRouter, Depends, HTTPException, status, Query

from app.core.database import get_db
from app.core import deps
from app.crud import user
from app.schemas.user import User, UserCreate, UserUpdate
from app.schemas.progress import (
    UserStats, ActivityHeatmapPoint, PerformanceHistoryPoint,
    SkillBreakdownPoint, RecentActivityItem, ProgressResponse
=======
from typing import Any
from fastapi import (
    APIRouter,
    Depends,
    HTTPException,
    UploadFile,
    File,
    status,
    Body,
)
from sqlalchemy.orm import Session
import shutil
import os
import re

from app.core.database import get_db
from app.core import deps
from app.core.security import pwd_context
from app.crud import user as crud_user
from app.models.user import User as UserModel
from app.schemas.user import (
    UserCreate,
    UserUpdate,
    UserResponse,
    UserOut,
    PasswordChange,
>>>>>>> 35dd817b
)

router = APIRouter()

AVATAR_DIR = "app/static/avatars"
os.makedirs(AVATAR_DIR, exist_ok=True)



@router.post("/", response_model=UserResponse)
def create_user(
    *,
    db: Session = Depends(get_db),
    user_in: UserCreate,
) -> Any:
    if crud_user.get_by_email(db, email=user_in.email):
        raise HTTPException(status_code=400, detail="Email already exists")
    if crud_user.get_by_username(db, username=user_in.username):
        raise HTTPException(status_code=400, detail="Username already exists")
    return crud_user.create(db, obj_in=user_in)



@router.put("/me", response_model=UserResponse)
def update_user_me(
    *,
    db: Session = Depends(get_db),
    data: UserUpdate,
    current_user: UserModel = Depends(deps.get_current_user),
):
    updated_user = crud_user.update(db, db_obj=current_user, obj_in=data)
    return updated_user



@router.get("/me", response_model=UserOut)
def read_user_me(current_user: UserModel = Depends(deps.get_current_user)):
    """Return current user info + whether they need onboarding setup."""
    user_data = UserOut.model_validate(current_user)
    user_data.needs_setup = not (
        current_user.learning_goals
        and len(current_user.learning_goals) > 0
        and current_user.difficulty_preference
        and current_user.daily_study_time
    )
    return user_data



from app.schemas.user import LearningSetup

@router.put("/me/setup-learning", response_model=UserOut)
def setup_learning_preferences(
    *,
    db: Session = Depends(get_db),
    setup: LearningSetup,
    current_user: UserModel = Depends(deps.get_current_user),
):
    current_user.learning_goals = setup.learning_goals
    current_user.difficulty_preference = setup.difficulty_preference
    current_user.daily_study_time = setup.daily_study_time

    db.add(current_user)
    db.commit()
    db.refresh(current_user)
    return current_user



@router.post("/me/change-password")
def change_password(
    *,
    data: PasswordChange,
    db: Session = Depends(get_db),
    current_user: UserModel = Depends(deps.get_current_user),
):
    user = crud_user.change_password(
        db,
        user_id=current_user.id,
        old_password=data.old_password,
        new_password=data.new_password,
    )
    if not user:
        raise HTTPException(status_code=400, detail="Invalid old password")
    return {"message": "Password updated successfully"}



@router.post("/me/upload-avatar")
def upload_avatar(
    file: UploadFile = File(...),
    db: Session = Depends(get_db),
    current_user: UserModel = Depends(deps.get_current_user),
):
    safe_filename = re.sub(r"[^a-zA-Z0-9_.-]", "_", file.filename)
    filename = f"user_{current_user.id}_{safe_filename}"
    file_path = os.path.join(AVATAR_DIR, filename)

    with open(file_path, "wb") as buffer:
        shutil.copyfileobj(file.file, buffer)

    current_user.avatar = filename
    db.add(current_user)
    db.commit()
    db.refresh(current_user)

    avatar_url = f"http://localhost:8000/static/avatars/{filename}"
    return {
        "id": current_user.id,
        "email": current_user.email,
        "username": current_user.username,
        "full_name": current_user.full_name,
        "avatar_url": avatar_url,
        "learning_goals": current_user.learning_goals,
        "difficulty_preference": current_user.difficulty_preference,
        "daily_study_time": current_user.daily_study_time,
        "created_at": current_user.created_at,
    }



@router.get("/{user_id}", response_model=UserResponse)
def read_user_by_id(
    *,
    user_id: int,
    db: Session = Depends(get_db),
<<<<<<< HEAD
) -> Any:
    """
    Get a specific user by id.
    """
    user_obj = user.get(db, id=user_id)
    if user_obj == current_user:
        return user_obj
    if not user.is_superuser(current_user):
        raise HTTPException(
            status_code=status.HTTP_400_BAD_REQUEST,
            detail="The user doesn't have enough privileges"
        )
    return user_obj


# Progress and Analytics Endpoints

@router.get("/me/stats", response_model=UserStats)
def get_user_stats(
    *,
    db: Session = Depends(get_db),
    current_user: User = Depends(deps.get_current_user),
    range_days: int = Query(30, description="Number of days to look back", ge=1, le=365)
) -> Any:
    """
    Get user learning statistics and KPIs
    """
    from app.models import QuizAttempt, Flashcard, Document

    # Calculate date range
    start_date = datetime.utcnow() - timedelta(days=range_days)

    # Study streak calculation (consecutive days with activity)
    study_streak = _calculate_study_streak(db, current_user.id, start_date)

    # Words mastered (flashcards with high ease factor and repetitions)
    words_mastered = db.query(func.count(Flashcard.id)).filter(
        Flashcard.owner_id == current_user.id,
        Flashcard.ease_factor >= 2.5,
        Flashcard.repetitions >= 3
    ).scalar()

    # Average accuracy from quiz attempts
    avg_accuracy_result = db.query(func.avg(QuizAttempt.percentage)).filter(
        QuizAttempt.user_id == current_user.id,
        QuizAttempt.completed_at >= start_date,
        QuizAttempt.is_completed == True
    ).scalar()

    avg_accuracy = float(avg_accuracy_result) if avg_accuracy_result else 0.0

    # Total study time (sum of time_taken from quiz attempts + estimated flashcard time)
    total_quiz_time = db.query(func.sum(QuizAttempt.time_taken)).filter(
        QuizAttempt.user_id == current_user.id,
        QuizAttempt.completed_at >= start_date,
        QuizAttempt.is_completed == True
    ).scalar() or 0

    # Estimate flashcard review time (30 seconds per review)
    flashcard_reviews = db.query(func.count(Flashcard.id)).filter(
        Flashcard.owner_id == current_user.id,
        Flashcard.updated_at >= start_date
    ).scalar() or 0

    total_study_time = (total_quiz_time + (flashcard_reviews * 30)) // 60  # Convert to minutes

    # Total quizzes completed
    total_quizzes = db.query(func.count(QuizAttempt.id)).filter(
        QuizAttempt.user_id == current_user.id,
        QuizAttempt.completed_at >= start_date,
        QuizAttempt.is_completed == True
    ).scalar()

    # Total flashcards reviewed
    total_flashcards_reviewed = flashcard_reviews

    # Documents processed
    documents_processed = db.query(func.count(Document.id)).filter(
        Document.owner_id == current_user.id,
        Document.created_at >= start_date
    ).scalar()

    return UserStats(
        study_streak=study_streak,
        words_mastered=words_mastered,
        avg_accuracy=round(avg_accuracy, 1),
        total_study_time=total_study_time,
        total_quizzes_completed=total_quizzes,
        total_flashcards_reviewed=total_flashcards_reviewed,
        documents_processed=documents_processed
    )


@router.get("/me/activity-heatmap", response_model=List[ActivityHeatmapPoint])
def get_activity_heatmap(
    *,
    db: Session = Depends(get_db),
    current_user: User = Depends(deps.get_current_user),
    range_days: int = Query(90, description="Number of days to look back", ge=1, le=365)
) -> Any:
    """
    Get activity heatmap data for the specified time range
    """
    from app.models import QuizAttempt, Flashcard, Document

    start_date = datetime.utcnow() - timedelta(days=range_days)

    # Get daily activity counts from different sources
    quiz_activities = db.query(
        cast(QuizAttempt.started_at, Date).label('date'),
        func.count(QuizAttempt.id).label('quiz_count')
    ).filter(
        QuizAttempt.user_id == current_user.id,
        QuizAttempt.started_at >= start_date
    ).group_by(cast(QuizAttempt.started_at, Date)).all()

    flashcard_activities = db.query(
        cast(Flashcard.updated_at, Date).label('date'),
        func.count(Flashcard.id).label('flashcard_count')
    ).filter(
        Flashcard.owner_id == current_user.id,
        Flashcard.updated_at >= start_date
    ).group_by(cast(Flashcard.updated_at, Date)).all()

    document_activities = db.query(
        cast(Document.created_at, Date).label('date'),
        func.count(Document.id).label('document_count')
    ).filter(
        Document.owner_id == current_user.id,
        Document.created_at >= start_date
    ).group_by(cast(Document.created_at, Date)).all()

    # Combine all activities by date
    activity_map = {}

    for activity in quiz_activities + flashcard_activities + document_activities:
        date_str = activity.date.isoformat()
        if date_str not in activity_map:
            activity_map[date_str] = 0
        activity_map[date_str] += activity[1]  # Add the count

    # Convert to response format
    result = []
    for date_str, count in activity_map.items():
        result.append(ActivityHeatmapPoint(
            date=datetime.fromisoformat(date_str).date(),
            count=min(count, 10)  # Cap at 10 for better visualization
        ))

    # Sort by date
    result.sort(key=lambda x: x.date)
    return result


@router.get("/me/performance-history", response_model=List[PerformanceHistoryPoint])
def get_performance_history(
    *,
    db: Session = Depends(get_db),
    current_user: User = Depends(deps.get_current_user),
    range_days: int = Query(30, description="Number of days to look back", ge=1, le=365)
) -> Any:
    """
    Get performance history over time
    """
    from app.models import QuizAttempt

    start_date = datetime.utcnow() - timedelta(days=range_days)

    # Get daily performance data
    daily_performance = db.query(
        cast(QuizAttempt.completed_at, Date).label('date'),
        func.count(QuizAttempt.id).label('quizzes_completed'),
        func.avg(QuizAttempt.percentage).label('avg_accuracy'),
        func.avg(QuizAttempt.score).label('avg_score')
    ).filter(
        QuizAttempt.user_id == current_user.id,
        QuizAttempt.completed_at >= start_date,
        QuizAttempt.is_completed == True
    ).group_by(cast(QuizAttempt.completed_at, Date)).all()

    # Convert to response format
    result = []
    for perf in daily_performance:
        if perf.avg_accuracy is not None:
            result.append(PerformanceHistoryPoint(
                date=perf.date,
                accuracy=round(float(perf.avg_accuracy), 1),
                quizzes_completed=perf.quizzes_completed,
                avg_score=round(float(perf.avg_score), 1)
            ))

    # Sort by date
    result.sort(key=lambda x: x.date)
    return result


@router.get("/me/skill-breakdown", response_model=List[SkillBreakdownPoint])
def get_skill_breakdown(
    *,
    db: Session = Depends(get_db),
    current_user: User = Depends(deps.get_current_user),
    range_days: int = Query(30, description="Number of days to look back", ge=1, le=365)
) -> Any:
    """
    Get skill breakdown by difficulty level
    """
    from app.models import QuizAttempt, Quiz

    start_date = datetime.utcnow() - timedelta(days=range_days)

    # Get quiz attempts with difficulty information
    attempts_with_difficulty = db.query(
        QuizAttempt,
        Quiz.difficulty_level
    ).join(
        Quiz, QuizAttempt.quiz_id == Quiz.id
    ).filter(
        QuizAttempt.user_id == current_user.id,
        QuizAttempt.completed_at >= start_date,
        QuizAttempt.is_completed == True
    ).all()

    # Group by difficulty level
    difficulty_stats = {'easy': [], 'medium': [], 'hard': []}

    for attempt, difficulty in attempts_with_difficulty:
        if difficulty in difficulty_stats:
            difficulty_stats[difficulty].append(attempt.percentage)

    # Calculate statistics for each difficulty
    result = []
    for level in ['easy', 'medium', 'hard']:
        percentages = difficulty_stats[level]
        if percentages:
            avg_accuracy = sum(percentages) / len(percentages)
            total_questions = len(percentages) * 10  # Assuming average 10 questions per quiz
            result.append(SkillBreakdownPoint(
                level=level.title(),
                accuracy=round(avg_accuracy, 1),
                quizzes_completed=len(percentages),
                total_questions=total_questions
            ))

    return result


@router.get("/me/recent-activities", response_model=List[RecentActivityItem])
def get_recent_activities(
    *,
    db: Session = Depends(get_db),
    current_user: User = Depends(deps.get_current_user),
    limit: int = Query(10, description="Number of activities to return", ge=1, le=50)
) -> Any:
    """
    Get recent learning activities
    """
    from app.models import QuizAttempt, Flashcard, Document

    activities = []

    # Get recent quiz attempts
    quiz_attempts = db.query(QuizAttempt).filter(
        QuizAttempt.user_id == current_user.id,
        QuizAttempt.is_completed == True
    ).order_by(QuizAttempt.completed_at.desc()).limit(limit).all()

    for attempt in quiz_attempts:
        time_diff = datetime.utcnow() - attempt.completed_at
        time_ago = _format_time_ago(time_diff)

        activities.append(RecentActivityItem(
            id=attempt.id,
            type='quiz',
            title=f'Quiz completed: {attempt.quiz.title}',
            score=f'{attempt.percentage}%',
            time_ago=time_ago,
            created_at=attempt.completed_at
        ))

    # Get recent flashcard reviews
    flashcard_reviews = db.query(Flashcard).filter(
        Flashcard.owner_id == current_user.id,
        Flashcard.updated_at >= datetime.utcnow() - timedelta(days=7)
    ).order_by(Flashcard.updated_at.desc()).limit(limit // 2).all()

    for card in flashcard_reviews:
        time_diff = datetime.utcnow() - card.updated_at
        time_ago = _format_time_ago(time_diff)

        activities.append(RecentActivityItem(
            id=card.id,
            type='flashcard',
            title=f'Reviewed: {card.front_text}',
            score=f'Ease: {card.ease_factor:.1f}',
            time_ago=time_ago,
            created_at=card.updated_at
        ))

    # Get recent documents
    documents = db.query(Document).filter(
        Document.owner_id == current_user.id
    ).order_by(Document.created_at.desc()).limit(limit // 3).all()

    for doc in documents:
        time_diff = datetime.utcnow() - doc.created_at
        time_ago = _format_time_ago(time_diff)

        activities.append(RecentActivityItem(
            id=doc.id,
            type='document',
            title=f'Read: {doc.title or doc.original_filename}',
            score='Completed',
            time_ago=time_ago,
            created_at=doc.created_at
        ))

    # Sort by time and limit results
    activities.sort(key=lambda x: x.created_at, reverse=True)
    return activities[:limit]


@router.get("/me/progress", response_model=ProgressResponse)
def get_full_progress(
    *,
    db: Session = Depends(get_db),
    current_user: User = Depends(deps.get_current_user),
    range_days: int = Query(30, description="Number of days to look back", ge=1, le=365)
) -> Any:
    """
    Get complete progress data for the dashboard
    """
    return ProgressResponse(
        stats=get_user_stats(db=db, current_user=current_user, range_days=range_days),
        activity_heatmap=get_activity_heatmap(db=db, current_user=current_user, range_days=range_days),
        performance_history=get_performance_history(db=db, current_user=current_user, range_days=range_days),
        skill_breakdown=get_skill_breakdown(db=db, current_user=current_user, range_days=range_days),
        recent_activities=get_recent_activities(db=db, current_user=current_user, limit=10)
    )


# Helper functions

def _calculate_study_streak(db: Session, user_id: int, since_date: datetime) -> int:
    """
    Calculate current study streak (consecutive days with learning activity)
    """
    from app.models import QuizAttempt, Flashcard, Document

    # Get all activity dates since the start date
    quiz_dates = db.query(cast(QuizAttempt.started_at, Date)).filter(
        QuizAttempt.user_id == user_id,
        QuizAttempt.started_at >= since_date
    ).distinct().all()

    flashcard_dates = db.query(cast(Flashcard.updated_at, Date)).filter(
        Flashcard.owner_id == user_id,
        Flashcard.updated_at >= since_date
    ).distinct().all()

    document_dates = db.query(cast(Document.created_at, Date)).filter(
        Document.owner_id == user_id,
        Document.created_at >= since_date
    ).distinct().all()

    # Combine all unique dates
    activity_dates = set()
    for date_tuple in quiz_dates + flashcard_dates + document_dates:
        activity_dates.add(date_tuple[0])

    if not activity_dates:
        return 0

    # Sort dates and calculate streak
    sorted_dates = sorted(activity_dates, reverse=True)
    streak = 0
    current_date = date.today()

    for activity_date in sorted_dates:
        expected_date = current_date - timedelta(days=streak)
        if activity_date == expected_date:
            streak += 1
        else:
            break

    return streak


def _format_time_ago(time_diff: timedelta) -> str:
    """
    Format timedelta to human-readable time ago string
    """
    days = time_diff.days
    hours, remainder = divmod(time_diff.seconds, 3600)
    minutes, _ = divmod(remainder, 60)

    if days > 0:
        return f"{days} days ago"
    elif hours > 0:
        return f"{hours} hours ago"
    elif minutes > 0:
        return f"{minutes} minutes ago"
    else:
        return "Just now"
=======
    current_user: UserModel = Depends(deps.get_current_user),
):
    user_obj = crud_user.get(db, id=user_id)
    if not user_obj:
        raise HTTPException(status_code=404, detail="User not found")
    if user_obj.id != current_user.id and not crud_user.is_superuser(current_user):
        raise HTTPException(status_code=403, detail="Not enough privileges")
    return user_obj
>>>>>>> 35dd817b
<|MERGE_RESOLUTION|>--- conflicted
+++ resolved
@@ -1,20 +1,11 @@
-<<<<<<< HEAD
 from typing import Any, List
 from datetime import datetime, date, timedelta
 from sqlalchemy.orm import Session
 from sqlalchemy import func, extract, and_, cast, Date
-
-from fastapi import APIRouter, Depends, HTTPException, status, Query
-
-from app.core.database import get_db
-from app.core import deps
-from app.crud import user
-from app.schemas.user import User, UserCreate, UserUpdate
-from app.schemas.progress import (
-    UserStats, ActivityHeatmapPoint, PerformanceHistoryPoint,
-    SkillBreakdownPoint, RecentActivityItem, ProgressResponse
-=======
-from typing import Any
+import shutil
+import os
+import re
+
 from fastapi import (
     APIRouter,
     Depends,
@@ -23,11 +14,8 @@
     File,
     status,
     Body,
+    Query,
 )
-from sqlalchemy.orm import Session
-import shutil
-import os
-import re
 
 from app.core.database import get_db
 from app.core import deps
@@ -35,12 +23,16 @@
 from app.crud import user as crud_user
 from app.models.user import User as UserModel
 from app.schemas.user import (
+    User,
     UserCreate,
     UserUpdate,
     UserResponse,
     UserOut,
     PasswordChange,
->>>>>>> 35dd817b
+)
+from app.schemas.progress import (
+    UserStats, ActivityHeatmapPoint, PerformanceHistoryPoint,
+    SkillBreakdownPoint, RecentActivityItem, ProgressResponse
 )
 
 router = APIRouter()
@@ -167,19 +159,13 @@
     *,
     user_id: int,
     db: Session = Depends(get_db),
-<<<<<<< HEAD
-) -> Any:
-    """
-    Get a specific user by id.
-    """
-    user_obj = user.get(db, id=user_id)
-    if user_obj == current_user:
-        return user_obj
-    if not user.is_superuser(current_user):
-        raise HTTPException(
-            status_code=status.HTTP_400_BAD_REQUEST,
-            detail="The user doesn't have enough privileges"
-        )
+    current_user: UserModel = Depends(deps.get_current_user),
+):
+    user_obj = crud_user.get(db, id=user_id)
+    if not user_obj:
+        raise HTTPException(status_code=404, detail="User not found")
+    if user_obj.id != current_user.id and not crud_user.is_superuser(current_user):
+        raise HTTPException(status_code=403, detail="Not enough privileges")
     return user_obj
 
 
@@ -570,14 +556,4 @@
     elif minutes > 0:
         return f"{minutes} minutes ago"
     else:
-        return "Just now"
-=======
-    current_user: UserModel = Depends(deps.get_current_user),
-):
-    user_obj = crud_user.get(db, id=user_id)
-    if not user_obj:
-        raise HTTPException(status_code=404, detail="User not found")
-    if user_obj.id != current_user.id and not crud_user.is_superuser(current_user):
-        raise HTTPException(status_code=403, detail="Not enough privileges")
-    return user_obj
->>>>>>> 35dd817b
+        return "Just now"