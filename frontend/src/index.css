@tailwind base;
@tailwind components;
@tailwind utilities;

@layer base {
  :root {
    --background: 0 0% 100%;
    --foreground: 0 0% 3.9%;
    --card: 0 0% 100%;
    --card-foreground: 0 0% 3.9%;
    --popover: 0 0% 100%;
<<<<<<< HEAD
    --popover-foreground: 222.2 84% 4.9%;
    --primary: 222.2 47.4% 11.2%;
    --primary-foreground: 210 40% 98%;
    --secondary: 210 40% 96.1%;
    --secondary-foreground: 222.2 47.4% 11.2%;
    --muted: 210 40% 96.1%;
    --muted-foreground: 215.4 16.3% 46.9%;
    --accent: 210 40% 96.1%;
    --accent-foreground: 222.2 47.4% 11.2%;
    --destructive: 0 84.2% 60.2%;
    --destructive-foreground: 210 40% 98%;
    --border: 214.3 31.8% 91.4%;
    --input: 214.3 31.8% 91.4%;
    --ring: 222.2 84% 4.9%;
=======
    --popover-foreground: 0 0% 3.9%;
    --primary: 0 0% 9%;
    --primary-foreground: 0 0% 98%;
    --secondary: 0 0% 96.1%;
    --secondary-foreground: 0 0% 9%;
    --muted: 0 0% 96.1%;
    --muted-foreground: 0 0% 45.1%;
    --accent: 0 0% 96.1%;
    --accent-foreground: 0 0% 9%;
    --destructive: 0 84.2% 60.2%;
    --destructive-foreground: 0 0% 98%;
    --border: 0 0% 89.8%;
    --input: 0 0% 89.8%;
    --ring: 0 0% 3.9%;
>>>>>>> 35dd817b
    --radius: 0.5rem;
    --chart-1: 12 76% 61%;
    --chart-2: 173 58% 39%;
    --chart-3: 197 37% 24%;
    --chart-4: 43 74% 66%;
    --chart-5: 27 87% 67%;
  }

  .dark {
<<<<<<< HEAD
    --background: 222.2 84% 4.9%;
    --foreground: 210 40% 98%;
    --card: 222.2 84% 4.9%;
    --card-foreground: 210 40% 98%;
    --popover: 222.2 84% 4.9%;
    --popover-foreground: 210 40% 98%;
    --primary: 210 40% 98%;
    --primary-foreground: 222.2 47.4% 11.2%;
    --secondary: 217.2 32.6% 17.5%;
    --secondary-foreground: 210 40% 98%;
    --muted: 217.2 32.6% 17.5%;
    --muted-foreground: 215 20.2% 65.1%;
    --accent: 217.2 32.6% 17.5%;
    --accent-foreground: 210 40% 98%;
    --destructive: 0 62.8% 30.6%;
    --destructive-foreground: 210 40% 98%;
    --border: 217.2 32.6% 17.5%;
    --input: 217.2 32.6% 17.5%;
    --ring: 212.7 26.8% 83.9%;
=======
    --background: 0 0% 3.9%;
    --foreground: 0 0% 98%;
    --card: 0 0% 3.9%;
    --card-foreground: 0 0% 98%;
    --popover: 0 0% 3.9%;
    --popover-foreground: 0 0% 98%;
    --primary: 0 0% 98%;
    --primary-foreground: 0 0% 9%;
    --secondary: 0 0% 14.9%;
    --secondary-foreground: 0 0% 98%;
    --muted: 0 0% 14.9%;
    --muted-foreground: 0 0% 63.9%;
    --accent: 0 0% 14.9%;
    --accent-foreground: 0 0% 98%;
    --destructive: 0 62.8% 30.6%;
    --destructive-foreground: 0 0% 98%;
    --border: 0 0% 14.9%;
    --input: 0 0% 14.9%;
    --ring: 0 0% 83.1%;
>>>>>>> 35dd817b
    --chart-1: 220 70% 50%;
    --chart-2: 160 60% 45%;
    --chart-3: 30 80% 55%;
    --chart-4: 280 65% 60%;
    --chart-5: 340 75% 55%;
  }
}

@layer base {
  * {
    @apply border-border;
  }
  body {
    @apply bg-background text-foreground;
  }
}<|MERGE_RESOLUTION|>--- conflicted
+++ resolved
@@ -9,22 +9,6 @@
     --card: 0 0% 100%;
     --card-foreground: 0 0% 3.9%;
     --popover: 0 0% 100%;
-<<<<<<< HEAD
-    --popover-foreground: 222.2 84% 4.9%;
-    --primary: 222.2 47.4% 11.2%;
-    --primary-foreground: 210 40% 98%;
-    --secondary: 210 40% 96.1%;
-    --secondary-foreground: 222.2 47.4% 11.2%;
-    --muted: 210 40% 96.1%;
-    --muted-foreground: 215.4 16.3% 46.9%;
-    --accent: 210 40% 96.1%;
-    --accent-foreground: 222.2 47.4% 11.2%;
-    --destructive: 0 84.2% 60.2%;
-    --destructive-foreground: 210 40% 98%;
-    --border: 214.3 31.8% 91.4%;
-    --input: 214.3 31.8% 91.4%;
-    --ring: 222.2 84% 4.9%;
-=======
     --popover-foreground: 0 0% 3.9%;
     --primary: 0 0% 9%;
     --primary-foreground: 0 0% 98%;
@@ -39,7 +23,6 @@
     --border: 0 0% 89.8%;
     --input: 0 0% 89.8%;
     --ring: 0 0% 3.9%;
->>>>>>> 35dd817b
     --radius: 0.5rem;
     --chart-1: 12 76% 61%;
     --chart-2: 173 58% 39%;
@@ -49,27 +32,6 @@
   }
 
   .dark {
-<<<<<<< HEAD
-    --background: 222.2 84% 4.9%;
-    --foreground: 210 40% 98%;
-    --card: 222.2 84% 4.9%;
-    --card-foreground: 210 40% 98%;
-    --popover: 222.2 84% 4.9%;
-    --popover-foreground: 210 40% 98%;
-    --primary: 210 40% 98%;
-    --primary-foreground: 222.2 47.4% 11.2%;
-    --secondary: 217.2 32.6% 17.5%;
-    --secondary-foreground: 210 40% 98%;
-    --muted: 217.2 32.6% 17.5%;
-    --muted-foreground: 215 20.2% 65.1%;
-    --accent: 217.2 32.6% 17.5%;
-    --accent-foreground: 210 40% 98%;
-    --destructive: 0 62.8% 30.6%;
-    --destructive-foreground: 210 40% 98%;
-    --border: 217.2 32.6% 17.5%;
-    --input: 217.2 32.6% 17.5%;
-    --ring: 212.7 26.8% 83.9%;
-=======
     --background: 0 0% 3.9%;
     --foreground: 0 0% 98%;
     --card: 0 0% 3.9%;
@@ -89,7 +51,6 @@
     --border: 0 0% 14.9%;
     --input: 0 0% 14.9%;
     --ring: 0 0% 83.1%;
->>>>>>> 35dd817b
     --chart-1: 220 70% 50%;
     --chart-2: 160 60% 45%;
     --chart-3: 30 80% 55%;
