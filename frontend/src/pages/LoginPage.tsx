// import { useState } from 'react'  // Will be used later
import { Link, useNavigate } from 'react-router-dom'
import { useForm } from 'react-hook-form'
import { useMutation } from '@tanstack/react-query'
import toast from 'react-hot-toast'

import { Button } from '../components/ui/button'
import { Input } from '../components/ui/input'
import { Card, CardContent, CardDescription, CardHeader, CardTitle } from '../components/ui/card'
import SocialLoginButton from '../components/SocialLoginButton'
import { authService, LoginRequest } from '../services/authService'
import { useAuthStore } from '../store/authStore'
import { BookOpen, Mail, Lock, Loader2 } from 'lucide-react'

export default function LoginPage() {
  const navigate = useNavigate()
  const { login } = useAuthStore()
  // const [isLoading, setIsLoading] = useState(false)  // Will be used later

  const { register, handleSubmit, formState: { errors } } = useForm<LoginRequest>()

  const loginMutation = useMutation({
    mutationFn: authService.login,
    onSuccess: async (tokenData) => {
<<<<<<< HEAD
      // Set token first (user data will be fetched later)
      login(tokenData.access_token, null as any)

      // Wait a bit for token to be persisted, then fetch user data
      setTimeout(async () => {
        try {
          const userData = await authService.fetchUser()
          login(tokenData.access_token, userData)
        } catch (fetchError: any) {
          console.warn('Could not fetch user data:', fetchError)
          // Continue with login even if user data fetch fails
        }
      }, 100)

      toast.success('Welcome back!')
      navigate('/dashboard')
    },
=======
  try {
    // ✅ Lấy user data sau khi login
    const userData = await authService.fetchUser()

    login(tokenData.access_token, userData)
    toast.success('Welcome back!')

    // ✅ Kiểm tra nếu user chưa setup thì điều hướng
    if (userData.needs_setup) {
        navigate('/setup-learning');
      } else {
        navigate('/dashboard');
      }
    } catch (error: any) {
      console.error('Error after login:', error);
      toast.error(error.response?.data?.detail || 'Failed to get user data');
      login(tokenData.access_token, null);
    }
  },

>>>>>>> 35dd817b
    onError: (error: any) => {
      console.error('Login error:', error)
      console.error('Error response:', error.response)
      console.error('Error status:', error.response?.status)
      console.error('Error data:', error.response?.data)

      if (error.response?.status === 400) {
        toast.error(error.response?.data?.detail || 'Invalid credentials')
      } else if (error.response?.status === 422) {
        toast.error('Invalid request format - please check your input')
      } else if (error.response?.status >= 500) {
        toast.error(`Server error (${error.response?.status}): Please try again later`)
      } else if (!error.response) {
        toast.error('Network error - please check your connection')
      } else {
        toast.error(`Login failed: ${error.response?.data?.detail || error.message || 'Please try again'}`)
      }
    }
  })

  const onSubmit = (data: LoginRequest) => {
    loginMutation.mutate(data)
  }

  return (
    <div className="min-h-screen bg-gradient-to-br from-blue-50 via-white to-purple-50 flex items-center justify-center p-6">
      <div className="w-full max-w-md">
        {/* Logo */}
        <div className="text-center mb-8">
          <Link to="/" className="inline-flex items-center space-x-2">
            <BookOpen className="h-8 w-8 text-blue-600" />
            <span className="text-2xl font-bold text-gray-900">AI Learning Material</span>
          </Link>
        </div>

        <Card className="shadow-xl border-0">
          <CardHeader className="text-center">
            <CardTitle className="text-2xl">Welcome Back</CardTitle>
            <CardDescription>
              Sign in to continue your learning journey
            </CardDescription>
          </CardHeader>
          <CardContent>
            {/* Social Login Buttons */}
            <div className="space-y-3 mb-6">
              <SocialLoginButton
                provider="google"
                onSuccess={(token, user) => {
                  login(token, user)
                  toast.success('Welcome back!')
                  navigate('/dashboard')
                }}
                onError={(error) => {
                  toast.error(`Google login failed: ${error}`)
                }}
                disabled={loginMutation.isPending}
              />

              <SocialLoginButton
                provider="microsoft"
                onSuccess={(token, user) => {
                  login(token, user)
                  toast.success('Welcome back!')
                  navigate('/dashboard')
                }}
                onError={(error) => {
                  toast.error(`Microsoft login failed: ${error}`)
                }}
                disabled={loginMutation.isPending}
              />

              <SocialLoginButton
                provider="github"
                onSuccess={(token, user) => {
                  login(token, user)
                  toast.success('Welcome back!')
                  navigate('/dashboard')
                }}
                onError={(error) => {
                  toast.error(`GitHub login failed: ${error}`)
                }}
                disabled={loginMutation.isPending}
              />
            </div>

            {/* Divider */}
            <div className="relative mb-6">
              <div className="absolute inset-0 flex items-center">
                <span className="w-full border-t" />
              </div>
              <div className="relative flex justify-center text-xs uppercase">
                <span className="bg-background px-2 text-muted-foreground">Or continue with</span>
              </div>
            </div>

            {/* Email/Password Form */}
            <form onSubmit={handleSubmit(onSubmit)} className="space-y-4">
              <div className="space-y-2">
                <label className="text-sm font-medium text-gray-700">Email</label>
                <div className="relative">
                  <Mail className="absolute left-3 top-1/2 transform -translate-y-1/2 h-4 w-4 text-gray-400" />
                  <Input
                    type="email"
                    placeholder="Enter your email"
                    className="pl-10"
                    {...register('username', {
                      required: 'Email is required',
                      pattern: {
                        value: /^[A-Z0-9._%+-]+@[A-Z0-9.-]+\.[A-Z]{2,}$/i,
                        message: 'Invalid email address'
                      }
                    })}
                  />
                </div>
                {errors.username && (
                  <p className="text-sm text-red-600">{errors.username.message}</p>
                )}
              </div>

              <div className="space-y-2">
                <label className="text-sm font-medium text-gray-700">Password</label>
                <div className="relative">
                  <Lock className="absolute left-3 top-1/2 transform -translate-y-1/2 h-4 w-4 text-gray-400" />
                  <Input
                    type="password"
                    placeholder="Enter your password"
                    className="pl-10"
                    {...register('password', {
                      required: 'Password is required',
                      minLength: {
                        value: 6,
                        message: 'Password must be at least 6 characters'
                      }
                    })}
                  />
                </div>
                {errors.password && (
                  <p className="text-sm text-red-600">{errors.password.message}</p>
                )}
                {/* Forgot Password Link */}
  <div className="text-right mt-1">
    <Link to="/forgot-password" className="text-sm text-blue-600 hover:underline">
      Forgot Password?
    </Link>
  </div>
</div>
              

              <Button
                type="submit"
                className="w-full"
                disabled={loginMutation.isPending}
              >
                {loginMutation.isPending ? (
                  <>
                    <Loader2 className="mr-2 h-4 w-4 animate-spin" />
                    Signing in...
                  </>
                ) : (
                  'Sign In'
                )}
              </Button>
            </form>

            <div className="mt-6 text-center">
              <p className="text-sm text-gray-600">
                Don't have an account?{' '}
                <Link to="/register" className="text-blue-600 hover:underline font-medium">
                  Sign up here
                </Link>
              </p>
            </div>
          </CardContent>
        </Card>
      </div>
    </div>
  )
}<|MERGE_RESOLUTION|>--- conflicted
+++ resolved
@@ -22,46 +22,25 @@
   const loginMutation = useMutation({
     mutationFn: authService.login,
     onSuccess: async (tokenData) => {
-<<<<<<< HEAD
-      // Set token first (user data will be fetched later)
-      login(tokenData.access_token, null as any)
-
-      // Wait a bit for token to be persisted, then fetch user data
-      setTimeout(async () => {
-        try {
-          const userData = await authService.fetchUser()
-          login(tokenData.access_token, userData)
-        } catch (fetchError: any) {
-          console.warn('Could not fetch user data:', fetchError)
-          // Continue with login even if user data fetch fails
+      try {
+        // ✅ Lấy user data sau khi login
+        const userData = await authService.fetchUser()
+
+        login(tokenData.access_token, userData)
+        toast.success('Welcome back!')
+        
+        // ✅ Kiểm tra nếu user chưa setup thì điều hướng
+        if (userData.needs_setup) {
+          navigate('/setup-learning');
+        } else {
+          navigate('/dashboard');
         }
-      }, 100)
-
-      toast.success('Welcome back!')
-      navigate('/dashboard')
+      } catch (error: any) {
+        console.error('Error after login:', error);
+        toast.error(error.response?.data?.detail || 'Failed to get user data');
+        login(tokenData.access_token, null);
+      }
     },
-=======
-  try {
-    // ✅ Lấy user data sau khi login
-    const userData = await authService.fetchUser()
-
-    login(tokenData.access_token, userData)
-    toast.success('Welcome back!')
-
-    // ✅ Kiểm tra nếu user chưa setup thì điều hướng
-    if (userData.needs_setup) {
-        navigate('/setup-learning');
-      } else {
-        navigate('/dashboard');
-      }
-    } catch (error: any) {
-      console.error('Error after login:', error);
-      toast.error(error.response?.data?.detail || 'Failed to get user data');
-      login(tokenData.access_token, null);
-    }
-  },
-
->>>>>>> 35dd817b
     onError: (error: any) => {
       console.error('Login error:', error)
       console.error('Error response:', error.response)
