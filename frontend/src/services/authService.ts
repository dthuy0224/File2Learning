import api from './api'
import { User } from '../store/authStore'

export interface LoginRequest {
  username: string // email (backend dùng "username" field)
  password: string
}

export interface RegisterRequest {
  email: string
  username: string
  password: string
  full_name?: string
  learning_goals?: string[]
}

export interface LoginResponse {
  access_token: string
  token_type: string
}

export const authService = {
  // 🚀 Login
  login: async (data: LoginRequest): Promise<LoginResponse> => {
<<<<<<< HEAD
    console.log('Login attempt:', { username: data.username, hasPassword: !!data.password })

    const formData = new URLSearchParams()
    formData.append('username', data.username)
    formData.append('password', data.password)

    console.log('Form data:', formData.toString())

    try {
      const response = await api.post('/v1/auth/login', formData, {
        headers: {
          'Content-Type': 'application/x-www-form-urlencoded',
        },
      })
      console.log('Login success:', response.status, response.data)
      return response.data
    } catch (error: any) {
      console.error('Login error details:', {
        status: error.response?.status,
        data: error.response?.data,
        message: error.message,
        config: error.config
      })
      throw error
    }
=======
    const params = new URLSearchParams()
    params.append('username', data.username)
    params.append('password', data.password)

    const response = await api.post('/auth/login', params, {
      headers: { 'Content-Type': 'application/x-www-form-urlencoded' },
      withCredentials: true,
    })
    return response.data
>>>>>>> 35dd817b
  },

  // 🚀 Register
  register: async (data: RegisterRequest): Promise<User> => {
    const response = await api.post('/users/', data)
    return response.data
  },

  // 🚀 Get current user
  getCurrentUser: async (): Promise<User> => {
    const response = await api.get('/users/me', { withCredentials: true })
    return response.data
  },

  // 🚀 Test token
  testToken: async (): Promise<User> => {
    const response = await api.post('/auth/test-token')
    return response.data
  },

  // 🚀 Forgot password
forgotPassword: async (email: string) => {
  return api.post('/auth/forgot-password', { email })
},


  // 🚀 Reset password
  resetPassword: async (token: string, newPassword: string) => {
    const response = await api.post('/auth/reset-password', null, {
      params: { token, new_password: newPassword },
    })
    return response.data
  },

  // 🚀 Alias fetchUser
  fetchUser: async (): Promise<User> => {
    const response = await api.get('/users/me', { withCredentials: true })
    return response.data
  },


}
<|MERGE_RESOLUTION|>--- conflicted
+++ resolved
@@ -22,33 +22,6 @@
 export const authService = {
   // 🚀 Login
   login: async (data: LoginRequest): Promise<LoginResponse> => {
-<<<<<<< HEAD
-    console.log('Login attempt:', { username: data.username, hasPassword: !!data.password })
-
-    const formData = new URLSearchParams()
-    formData.append('username', data.username)
-    formData.append('password', data.password)
-
-    console.log('Form data:', formData.toString())
-
-    try {
-      const response = await api.post('/v1/auth/login', formData, {
-        headers: {
-          'Content-Type': 'application/x-www-form-urlencoded',
-        },
-      })
-      console.log('Login success:', response.status, response.data)
-      return response.data
-    } catch (error: any) {
-      console.error('Login error details:', {
-        status: error.response?.status,
-        data: error.response?.data,
-        message: error.message,
-        config: error.config
-      })
-      throw error
-    }
-=======
     const params = new URLSearchParams()
     params.append('username', data.username)
     params.append('password', data.password)
@@ -58,7 +31,6 @@
       withCredentials: true,
     })
     return response.data
->>>>>>> 35dd817b
   },
 
   // 🚀 Register
